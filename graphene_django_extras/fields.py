# -*- coding: utf-8 -*-
import operator
from functools import partial
from django.db.models import QuerySet
from graphene import Field, List, ID, Argument
from graphene.types.structures import Structure, NonNull
from graphene_django.fields import DjangoListField as DLF
from graphene_django.filter.utils import get_filtering_args_from_filterset
from graphene_django.utils import (
    maybe_queryset,
    is_valid_django_model,
    DJANGO_FILTER_INSTALLED,
)

from graphene_django_extras.filters.filter import get_filterset_class
from graphene_django_extras.node import BaseNodeField
from graphene_django_extras.rest_framework import GraphqlPermissionMixin
from graphene_django_extras.settings import graphql_api_settings
from .base_types import DjangoListObjectBase
from .paginations.pagination import BaseDjangoGraphqlPagination
from .utils import get_extra_filters, queryset_factory, get_related_fields, find_field, _get_queryset, queryset_refactor


# *********************************************** #
# *********** FIELD FOR SINGLE OBJECT *********** #
# *********************************************** #
class DjangoObjectField(Field):
    def __init__(self, _type, *args, **kwargs):
        kwargs["id"] = ID(
            required=True, description="Django object unique identification field"
        )

        super(DjangoObjectField, self).__init__(_type, *args, **kwargs)

    @property
    def model(self):
        return self.type._meta.node._meta.model

    @staticmethod
    def object_resolver(manager, root, info, **kwargs):
        id = kwargs.pop("id", None)

        try:
            return manager.get_queryset().get(pk=id)
        except manager.model.DoesNotExist:
            return None

    def get_resolver(self, parent_resolver):
        return partial(self.object_resolver, self.type._meta.model._default_manager)


# *************************************************************** #
# *********** FIELD FOR SINGLE OBJECT WITH PERMISSION *********** #
# *************************************************************** #
class RetrieveField(BaseNodeField):
    def get_id(self, root, info, **kwargs):
        return kwargs.get('id')


# *********************************************** #
# *************** FIELDS FOR LIST *************** #
# *********************************************** #
class DjangoListField(DLF):
    def __init__(self, _type, *args, **kwargs):
        if isinstance(_type, NonNull):
            _type = _type.of_type

        super(DLF, self).__init__(List(NonNull(_type)), *args, **kwargs)


class DjangoBaseListField(GraphqlPermissionMixin, Field):
    def __init__(
            self,
            _type,
            permission_classes=(),
            output_type=None,
            fields=None,
            extra_filter_meta=None,
            filterset_class=None,
            skip_filters=False,
            *args,
            **kwargs
    ):
        self.filterset_class = {}
        self.filtering_args = {}

        assert isinstance(permission_classes, (tuple, list)), (
            "Permissions can only be a `List` of `Tuple` - ".format(self.__class__.__name__)
        )

        self.permission_classes = permission_classes

        if DJANGO_FILTER_INSTALLED and not skip_filters:
            _fields = _type._meta.filter_fields
            _model = _type._meta.model

            self.fields = fields or _fields
            meta = dict(model=_model, fields=self.fields)
            if extra_filter_meta:
                meta.update(extra_filter_meta)
            filterset_class = filterset_class or _type._meta.filterset_class
            self.filterset_class = get_filterset_class(filterset_class, **meta)
            self.filtering_args = get_filtering_args_from_filterset(
                self.filterset_class, _type
            )
            kwargs.setdefault("args", {})
            kwargs["args"].update(self.filtering_args)

            if "id" not in kwargs["args"].keys():
                kwargs["args"].update(
                    {
                        "id": Argument(
                            ID, description="Django object unique identification field"
                        )
                    }
                )
        if not kwargs.get("description", None):
            kwargs["description"] = "{} list".format(_type._meta.model.__name__)
        self.skip_filters = skip_filters
        super(DjangoBaseListField, self).__init__(output_type or _type, *args, **kwargs)

    @classmethod
    def refactor_query(cls, manager, info, fragments=None, **kwargs):
        return queryset_refactor(manager, info.field_asts, fragments, **kwargs)

    @classmethod
    def get_queryset(cls, manager):
        return _get_queryset(manager)

    @property
    def model(self):
        return self.get_model()

    @classmethod
    def get_model(cls):
        return cls.type._meta.model

    def list_resolver(self, resolver, manager, filterset_class, filtering_args, root, info, **kwargs):
        raise NotImplementedError('list_resolver must be implemented')

    def list_resolver_permission_check(self, resolver, manager, filterset_class,
                                       filtering_args, root, info, **kwargs):
        self.check_permissions(request=info.context)
        return self.list_resolver(resolver, manager, filterset_class, filtering_args, root, info, **kwargs)

    def get_resolver(self, parent_resolver):
        return partial(
            self.list_resolver_permission_check,
            parent_resolver,
            self.type._meta.model._default_manager,
            self.filterset_class,
            self.filtering_args,
        )

    @classmethod
    def _init_pagination_list(cls, pagination):
        pagination_ = pagination
        if pagination_ is None:
            pagination_ = graphql_api_settings.DEFAULT_PAGINATION_CLASS() \
                if graphql_api_settings.DEFAULT_PAGINATION_CLASS else None

        if pagination_ is not None:
            assert isinstance(pagination, BaseDjangoGraphqlPagination), (
                'You need to pass a valid DjangoGraphqlPagination in DjangoFilterPaginateListField, received "{}".'
            ).format(pagination_)

            pagination_kwargs = pagination_.to_graphql_fields()

            return pagination_, pagination_kwargs
        return None


class DjangoBaseFilterListField(DjangoBaseListField):
    def __init__(self, *args, **kwargs):
        super(DjangoBaseFilterListField, self).__init__(*args, **kwargs)

    @classmethod
    def get_model(cls):
        return cls.type.of_type._meta.node._meta.model

    def list_resolver(self, resolver, manager, filterset_class, filtering_args, root, info, **kwargs):
        raise NotImplementedError('list_resolver must be implemented')

    def get_resolver(self, parent_resolver):
        current_type = self.type
        while isinstance(current_type, Structure):
            current_type = current_type.of_type
        return partial(
            self.list_resolver_permission_check,
            parent_resolver,
            current_type._meta.model._default_manager,
            self.filterset_class,
            self.filtering_args,
        )


class FilterListFieldResolverMixin:
    def list_resolver(self, resolver, manager, filterset_class, filtering_args, root, info, **kwargs):
        qs = None
        field = None

        if root and is_valid_django_model(root._meta.model):
            available_related_fields = get_related_fields(root._meta.model)
            field = find_field(info.field_nodes[0], available_related_fields)
        filter_kwargs = {k: v for k, v in kwargs.items() if k in filtering_args}

        if field is not None:
            try:
                if filter_kwargs:
                    qs = operator.attrgetter(
                        "{}.filter".format(
                            getattr(field, "related_name", None) or field.name
                        )
                    )(root)(**filter_kwargs)
                else:
                    qs = operator.attrgetter(
                        "{}.all".format(
                            getattr(field, "related_name", None) or field.name
                        )
                    )(root)()
            except AttributeError:
                qs = None

        if qs is None:
<<<<<<< HEAD
            qs = self.get_queryset(manager)
=======
            qs = queryset_factory(manager, info.field_nodes, info.fragments, **kwargs)
>>>>>>> 31609197
            qs = filterset_class(
                data=filter_kwargs, queryset=qs, request=info.context
            ).qs
            if root and is_valid_django_model(root._meta.model):
                extra_filters = get_extra_filters(root, manager.model)
                qs = qs.filter(**extra_filters)
            qs = self.refactor_query(qs, info, fragments=info.fragments, **kwargs)
        return maybe_queryset(qs)


class DjangoFilterListField(FilterListFieldResolverMixin, DjangoBaseFilterListField):
    def __init__(self, _type, skip_filters=False, *args, **kwargs):
        super(DjangoFilterListField, self).__init__(_type, output_type=List(_type), *args, **kwargs)


class FilterPaginateListFieldResolverMixin:
    def list_resolver(self, resolver, manager, filterset_class, filtering_args, root, info, **kwargs):
        qs_resolve_override = True
        qs = maybe_queryset(resolver(root, info, **kwargs))

<<<<<<< HEAD
        if qs is None:
            qs = self.get_queryset(manager)
            qs_resolve_override = False
=======
    def get_queryset(self, manager, info, **kwargs):
        return queryset_factory(manager, info.field_nodes, info.fragments, **kwargs)
>>>>>>> 31609197

        if not self.skip_filters:
            filter_kwargs = {k: v for k, v in kwargs.items() if k in filtering_args}
            qs = filterset_class(data=filter_kwargs, queryset=qs, request=info.context).qs

        if not qs_resolve_override and root and is_valid_django_model(root._meta.model):
            extra_filters = get_extra_filters(root, manager.model)
            qs = qs.filter(**extra_filters)

        if getattr(self, "pagination", None):
            qs = self.pagination.paginate_queryset(qs, **kwargs)

        if not qs_resolve_override:
            qs = self.refactor_query(qs, info, fragments=info.fragments, **kwargs)
        return maybe_queryset(qs)


class DjangoFilterPaginateListField(FilterPaginateListFieldResolverMixin, DjangoBaseFilterListField):
    def __init__(self, _type, pagination=None, *args, **kwargs):

        pagination_ = self._init_pagination_list(pagination=pagination)
        if pagination_:
            pagination, pagination_kwargs = pagination_
            self.pagination = pagination
            kwargs.update(**pagination_kwargs)

        super(DjangoFilterPaginateListField, self).__init__(
            _type, output_type=List(_type), *args, **kwargs
        )


class ListObjectFieldResolverMixin:
    def list_resolver(self, resolver, manager, filterset_class, filtering_args, root, info, **kwargs):
        qs_resolve_override, count = True, 0
        qs = maybe_queryset(resolver(root, info, **kwargs))

<<<<<<< HEAD
        if qs is None:
            qs = self.get_queryset(manager)
            qs_resolve_override = False
=======
        qs = queryset_factory(manager, info.field_nodes, info.fragments, **kwargs)
>>>>>>> 31609197

        if not self.skip_filters:
            filter_kwargs = {k: v for k, v in kwargs.items() if k in filtering_args}
            qs = filterset_class(data=filter_kwargs, queryset=qs, request=info.context).qs

        count = qs.count()

        if not qs_resolve_override:
            qs = self.refactor_query(qs, info, fragments=info.fragments, **kwargs)

        return DjangoListObjectBase(
            count=count,
            results=maybe_queryset(qs),
            results_field_name=self.type._meta.results_field_name,
        )


class DjangoListObjectField(ListObjectFieldResolverMixin, DjangoBaseListField):
    pass



<|MERGE_RESOLUTION|>--- conflicted
+++ resolved
@@ -222,11 +222,7 @@
                 qs = None
 
         if qs is None:
-<<<<<<< HEAD
             qs = self.get_queryset(manager)
-=======
-            qs = queryset_factory(manager, info.field_nodes, info.fragments, **kwargs)
->>>>>>> 31609197
             qs = filterset_class(
                 data=filter_kwargs, queryset=qs, request=info.context
             ).qs
@@ -247,14 +243,9 @@
         qs_resolve_override = True
         qs = maybe_queryset(resolver(root, info, **kwargs))
 
-<<<<<<< HEAD
         if qs is None:
             qs = self.get_queryset(manager)
             qs_resolve_override = False
-=======
-    def get_queryset(self, manager, info, **kwargs):
-        return queryset_factory(manager, info.field_nodes, info.fragments, **kwargs)
->>>>>>> 31609197
 
         if not self.skip_filters:
             filter_kwargs = {k: v for k, v in kwargs.items() if k in filtering_args}
@@ -291,13 +282,9 @@
         qs_resolve_override, count = True, 0
         qs = maybe_queryset(resolver(root, info, **kwargs))
 
-<<<<<<< HEAD
         if qs is None:
             qs = self.get_queryset(manager)
             qs_resolve_override = False
-=======
-        qs = queryset_factory(manager, info.field_nodes, info.fragments, **kwargs)
->>>>>>> 31609197
 
         if not self.skip_filters:
             filter_kwargs = {k: v for k, v in kwargs.items() if k in filtering_args}
