# -*- coding: utf-8 -*-
import time as t
from datetime import date, datetime, timedelta, time

import six
from dateutil import parser, relativedelta
from django.utils import timezone
from graphql import GraphQLArgument, GraphQLString

from .base import BaseExtraGraphQLDirective
from ..base_types import CustomDateFormat

__all__ = ("DateGraphQLDirective",)


DEFAULT_DATE_FORMAT = "%d %b %Y %H:%M:%S"
FORMATS_MAP = {
    # Year
    "YYYY": "%Y",
    "YY": "%y",
    # Week of year
    "WW": "%U",
    "W": "%W",
    # Day of Month
    # 'D': '%-d',  # Platform specific
    "DD": "%d",
    # Day of Year
    # 'DDD': '%-j',  # Platform specific
    "DDDD": "%j",
    # Day of Week
    "d": "%w",
    "ddd": "%a",
    "dddd": "%A",
    # Month
    # 'M': '%-m',  # Platform specific
    "MM": "%m",
    "MMM": "%b",
    "MMMM": "%B",
    # Hour
    # 'H': '%-H',  # Platform specific
    "HH": "%H",
    # 'h': '%-I',  # Platform specific
    "hh": "%I",
    # Minute
    # 'm': '%-M',  # Platform specific
    "mm": "%M",
    # Second
    # 's': '%-S',  # Platform specific
    "ss": "%S",
    # AM/PM
    # 'a': '',
    "A": "%p",
    # Timezone
    "ZZ": "%z",
    "z": "%Z",
}


def str_in_dict_keys(s, d):
    for k in d:
        if s in k:
            return True
    return False


def _combine_date_time(d, t):
    if (d is not None) and (t is not None):
        return datetime(d.year, d.month, d.day, t.hour, t.minute, t.second)
    return None


def _parse(partial_dt):
    """
    parse a partial datetime object to a complete datetime object
    """
    dt = None
    try:
        if isinstance(partial_dt, datetime):
            dt = partial_dt
        elif isinstance(partial_dt, date):
            dt = _combine_date_time(partial_dt, time(0, 0, 0))
        elif isinstance(partial_dt, time):
            dt = _combine_date_time(date.today(), partial_dt)
        elif isinstance(partial_dt, (int, float)):
            dt = datetime.fromtimestamp(partial_dt)
        elif isinstance(partial_dt, (str, bytes)):
            dt = parser.parse(partial_dt, default=timezone.now())

        if dt is not None and timezone.is_naive(dt):
            dt = timezone.make_aware(dt)
        return dt
    except ValueError:
        return None


def _format_relativedelta(rdelta, full=False, two_days=False, original_dt=None):
    if not isinstance(rdelta, relativedelta.relativedelta):
        raise ValueError("rdelta must be a relativedelta instance")
    keys = ("years", "months", "days", "hours", "minutes", "seconds")
    result = []
    flag = None

    if two_days and original_dt:
        if rdelta.years == 0 and rdelta.months == 0:
            days = rdelta.days
            if days == 1:
                return None, "Tomorrow"
            if days == -1:
                return None, "Yesterday"
            if days == 0:
                full = False
            else:
                return None, original_dt.strftime("%b %d, %Y")
        else:
            return None, original_dt.strftime("%b %d, %Y")

    for k, v in rdelta.__dict__.items():
        if k in keys and v != 0:
            if flag is None:
                flag = True if v > 0 else False
            key = k
            abs_v = abs(v)
            if abs_v == 1:
                key = key[:-1]
            if not full:
                return flag, "{} {}".format(abs_v, key)
            else:
                result.append("{} {}".format(abs_v, key))
    if len(result) == 0:
        return None, "Now" if two_days else None, "just now"
    if len(result) > 1:
        temp = result.pop()
        result = "{} and {}".format(", ".join(result), temp)
    else:
        result = result[0]

    return flag, result


def _format_time_ago(dt, now=None, full=False, ago_in=False, two_days=False):

    if not isinstance(dt, timedelta):
        if now is None:
            now = timezone.localtime(
                timezone=timezone.get_fixed_timezone(-int(t.timezone / 60))
            )

        original_dt = dt
        dt = _parse(dt)
        now = _parse(now)

        if dt is None:
            raise ValueError(
                "The parameter `dt` should be datetime timedelta, or datetime formatted string."
            )
        if now is None:
            raise ValueError(
                "the parameter `now` should be datetime, or datetime formatted string."
            )

        result = relativedelta.relativedelta(dt, now)
        flag, result = _format_relativedelta(result, full, two_days, original_dt)
        if ago_in and flag is not None:
            result = "in {}".format(result) if flag else "{} ago".format(result)
        return result


def _format_dt(dt, format="default"):
    if not dt:
        return None

    format_lowered = format.lower()

    if format_lowered == "default":
        return dt.strftime(DEFAULT_DATE_FORMAT)

    if format_lowered == "time ago":
        return _format_time_ago(dt, full=True, ago_in=True)

    if format_lowered == "time ago 2d":
        return _format_time_ago(dt, full=True, ago_in=True, two_days=True)

    if format_lowered == "iso":
        return dt.strftime("%Y-%b-%dT%H:%M:%S")

    if format_lowered in ("js", "javascript"):
        return dt.strftime("%a %b %d %Y %H:%M:%S")

    if format in FORMATS_MAP:
        return dt.strftime(FORMATS_MAP[format])

    else:
        temp_format = ""
        translate_format_list = []
        for char in format:
            if not char.isalpha():
                if temp_format != "":
                    translate_format_list.append(FORMATS_MAP.get(temp_format, ""))
                    temp_format = ""
                translate_format_list.append(char)
            else:
                if str_in_dict_keys("{}{}".format(temp_format, char), FORMATS_MAP):
                    temp_format = "{}{}".format(temp_format, char)
                else:
                    if temp_format != "":
                        if temp_format in FORMATS_MAP:
                            translate_format_list.append(
                                FORMATS_MAP.get(temp_format, "")
                            )
                        else:
                            return None
                    if str_in_dict_keys(char, FORMATS_MAP):
                        temp_format = char
                    else:
                        return None

        if temp_format != "":
            if temp_format in FORMATS_MAP:
                translate_format_list.append(FORMATS_MAP.get(temp_format, ""))
            else:
                return None

        format_result = "".join(translate_format_list)
        if format_result:
            return dt.strftime("".join(translate_format_list))
        return None


class DateGraphQLDirective(BaseExtraGraphQLDirective):
    """
    Format the date from resolving the field by dateutil module.
    """

    @staticmethod
    def get_args():
        return {
            "format": GraphQLArgument(
<<<<<<< HEAD
                type_=GraphQLString, description="A format given by dateutil module"
=======
                GraphQLString, description="A format given by dateutil module"
>>>>>>> abb5a333
            )
        }

    @staticmethod
    def resolve(value, directive, root, info, **kwargs):
        format_argument = [
            arg for arg in directive.arguments if arg.name.value == "format"
        ]
        format_argument = format_argument[0] if len(format_argument) > 0 else None

        custom_format = format_argument.value.value if format_argument else "default"
        dt = _parse(value)
        try:
            result = _format_dt(dt, custom_format)
            if isinstance(value, six.string_types):
                return result or value
            return CustomDateFormat(result or "INVALID FORMAT STRING")
        except ValueError:
            return CustomDateFormat("INVALID FORMAT STRING")<|MERGE_RESOLUTION|>--- conflicted
+++ resolved
@@ -235,11 +235,7 @@
     def get_args():
         return {
             "format": GraphQLArgument(
-<<<<<<< HEAD
-                type_=GraphQLString, description="A format given by dateutil module"
-=======
                 GraphQLString, description="A format given by dateutil module"
->>>>>>> abb5a333
             )
         }
 
