# -*- coding: utf-8 -*-
import base64

import six
from graphene.utils.str_converters import to_snake_case, to_camel_case
from graphql import GraphQLArgument, GraphQLNonNull, GraphQLString, GraphQLInt

from .base import BaseExtraGraphQLDirective
from ..utils import to_kebab_case

__all__ = (
    "DefaultGraphQLDirective",
    "Base64GraphQLDirective",
    "NumberGraphQLDirective",
    "CurrencyGraphQLDirective",
    "LowercaseGraphQLDirective",
    "UppercaseGraphQLDirective",
    "CapitalizeGraphQLDirective",
    "CamelCaseGraphQLDirective",
    "SnakeCaseGraphQLDirective",
    "KebabCaseGraphQLDirective",
    "SwapCaseGraphQLDirective",
    "StripGraphQLDirective",
    "TitleCaseGraphQLDirective",
    "CenterGraphQLDirective",
    "ReplaceGraphQLDirective",
)


class DefaultGraphQLDirective(BaseExtraGraphQLDirective):
    """
    Default to given value if None or ""
    """

    @staticmethod
    def get_args():
        return {
            "to": GraphQLArgument(
<<<<<<< HEAD
                type_=GraphQLNonNull(GraphQLString), description="Value to default to"
=======
                GraphQLNonNull(GraphQLString), description="Value to default to"
>>>>>>> abb5a333
            )
        }

    @staticmethod
    def resolve(value, directive, root, info, **kwargs):
        if not value:
            to_argument = [
                arg for arg in directive.arguments if arg.name.value == "to"
            ][0]
            return to_argument.value.value

        return value


class Base64GraphQLDirective(BaseExtraGraphQLDirective):
    @staticmethod
    def get_args():
        return {
            "op": GraphQLArgument(
<<<<<<< HEAD
                type_=GraphQLString,
                description='Action to perform: "encode" or "decode"',
=======
                GraphQLString, description='Action to perform: "encode" or "decode"'
>>>>>>> abb5a333
            )
        }

    @staticmethod
    def resolve(value, directive, root, info, **kwargs):
        if not value:
            return None

        op_argument = [arg for arg in directive.arguments if arg.name.value == "op"]
        op_argument = op_argument[0] if len(op_argument) > 0 else "encode"

        if op_argument in ("decode", "encode"):
            if op_argument == "decode":
                value = base64.urlsafe_b64decode(str(value).encode("ascii"))
            if op_argument == "encode":
                value = base64.urlsafe_b64encode(str(value).encode("ascii"))
            value = value.decode("ascii") if six.PY3 else value

        return value


class NumberGraphQLDirective(BaseExtraGraphQLDirective):
    """
    String formatting like a specify Python number formatting
    """

    @staticmethod
    def get_args():
        return {
            "as": GraphQLArgument(
<<<<<<< HEAD
                type_=GraphQLNonNull(GraphQLString), description="Value to default to"
=======
                GraphQLNonNull(GraphQLString), description="Value to default to"
>>>>>>> abb5a333
            )
        }

    @staticmethod
    def resolve(value, directive, root, info, **kwargs):
        as_argument = [arg for arg in directive.arguments if arg.name.value == "as"][0]
        return format(float(value or 0), as_argument.value.value)


class CurrencyGraphQLDirective(BaseExtraGraphQLDirective):
    @staticmethod
    def get_args():
        return {
            "symbol": GraphQLArgument(
<<<<<<< HEAD
                type_=GraphQLString, description="Currency symbol (default: $)"
=======
                GraphQLString, description="Currency symbol (default: $)"
>>>>>>> abb5a333
            )
        }

    @staticmethod
    def resolve(value, directive, root, info, **kwargs):
        symbol_argument = next(
            (arg for arg in directive.arguments if arg.name.value == "symbol"), None
        )
        symbol = symbol_argument.value.value if symbol_argument else "$"
        # '${:,.2f}'.format(1234.5)
        return symbol + format(float(value or 0), ",.2f")


class LowercaseGraphQLDirective(BaseExtraGraphQLDirective):
    """
    Lowercases result.
    """

    @staticmethod
    def resolve(value, directive, root, info, **kwargs):
        value = value if isinstance(value, six.string_types) else str(value)
        return value.lower()


class UppercaseGraphQLDirective(BaseExtraGraphQLDirective):
    """
    Uppercases result.
    """

    @staticmethod
    def resolve(value, directive, root, info, **kwargs):
        value = value if isinstance(value, six.string_types) else str(value)
        return value.upper()


class CapitalizeGraphQLDirective(BaseExtraGraphQLDirective):
    """
    Return a copy of the string with its first character capitalized and the rest lowercased.
    """

    @staticmethod
    def resolve(value, directive, root, info, **kwargs):
        value = value if isinstance(value, six.string_types) else str(value)
        return value.capitalize()


class CamelCaseGraphQLDirective(BaseExtraGraphQLDirective):
    """
    CamelCase result.
    """

    @staticmethod
    def resolve(value, directive, root, info, **kwargs):
        value = value if isinstance(value, six.string_types) else str(value)
        return to_camel_case(value)


class SnakeCaseGraphQLDirective(BaseExtraGraphQLDirective):
    """
    SnakeCase result.
    """

    @staticmethod
    def resolve(value, directive, root, info, **kwargs):
        value = value if isinstance(value, six.string_types) else str(value)
        return to_snake_case(value.title().replace(" ", ""))


class KebabCaseGraphQLDirective(BaseExtraGraphQLDirective):
    """
    KebabCase result.
    """

    @staticmethod
    def resolve(value, directive, root, info, **kwargs):
        value = value if isinstance(value, six.string_types) else str(value)
        return to_kebab_case(value)


class SwapCaseGraphQLDirective(BaseExtraGraphQLDirective):
    """
    Return a copy of the string with uppercase characters converted to lowercase and vice versa.
    """

    @staticmethod
    def resolve(value, directive, root, info, **kwargs):
        value = value if isinstance(value, six.string_types) else str(value)
        return value.swapcase()


class StripGraphQLDirective(BaseExtraGraphQLDirective):
    """
    Return a copy of the string with the leading and trailing characters removed.
    The chars argument is a string specifying the set of characters to be removed.
    If omitted or None, the chars argument defaults to removing whitespace.
    The chars argument is not a prefix or suffix; rather, all combinations of its values are stripped.
    """

    @staticmethod
    def get_args():
        return {
            "chars": GraphQLArgument(
<<<<<<< HEAD
                type_=GraphQLString,
=======
                GraphQLString,
>>>>>>> abb5a333
                description="Value to specify the set of characters to be removed",
            )
        }

    @staticmethod
    def resolve(value, directive, root, info, **kwargs):
        chars_argument = [
            arg for arg in directive.arguments if arg.name.value == "chars"
        ]
        chars_argument = (
            chars_argument[0].value.value if len(chars_argument) > 0 else " "
        )

        value = value if isinstance(value, six.string_types) else str(value)
        return value.strip(chars_argument)


class TitleCaseGraphQLDirective(BaseExtraGraphQLDirective):
    """
    Return a titlecased version of the string where words start with an
    uppercase character and the remaining characters are lowercase.
    """

    @staticmethod
    def resolve(value, directive, root, info, **kwargs):
        value = value if isinstance(value, six.string_types) else str(value)
        return value.title()


class CenterGraphQLDirective(BaseExtraGraphQLDirective):
    """
    Return centered in a string of length width. Padding is done using the specified fillchar
    The original string is returned if width is less than or equal to len(s).
    """

    @staticmethod
    def get_args():
        return {
            "width": GraphQLArgument(
<<<<<<< HEAD
                type_=GraphQLNonNull(GraphQLInt),
                description="Value to returned str lenght",
            ),
            "fillchar": GraphQLArgument(
                type_=GraphQLString, description="Value to fill the returned str"
=======
                GraphQLNonNull(GraphQLInt), description="Value to returned str lenght"
            ),
            "fillchar": GraphQLArgument(
                GraphQLString, description="Value to fill the returned str"
>>>>>>> abb5a333
            ),
        }

    @staticmethod
    def resolve(value, directive, root, info, **kwargs):
        width_argument = [
            arg for arg in directive.arguments if arg.name.value == "width"
        ]
        width_argument = (
            width_argument[0].value.value if len(width_argument) > 0 else len(value)
        )

        fillchar_argument = [
            arg for arg in directive.arguments if arg.name.value == "fillchar"
        ]
        fillchar_argument = (
            fillchar_argument[0].value.value if len(fillchar_argument) > 0 else " "
        )

        value = value if isinstance(value, six.string_types) else str(value)
        return value.center(int(width_argument), fillchar_argument)


class ReplaceGraphQLDirective(BaseExtraGraphQLDirective):
    """
    Return a copy of the string with all occurrences of substring old replaced by new.
    If the optional argument count is given, only the first count occurrences are replaced.
    """

    @staticmethod
    def get_args():
        return {
            "old": GraphQLArgument(
<<<<<<< HEAD
                type_=GraphQLNonNull(GraphQLString),
                description="Value of old character to replace",
            ),
            "new": GraphQLArgument(
                type_=GraphQLNonNull(GraphQLString),
                description="Value of new character to replace",
            ),
            "count": GraphQLArgument(
                type_=GraphQLInt, description="Value to returned str lenght"
=======
                GraphQLNonNull(GraphQLString),
                description="Value of old character to replace",
            ),
            "new": GraphQLArgument(
                GraphQLNonNull(GraphQLString),
                description="Value of new character to replace",
            ),
            "count": GraphQLArgument(
                GraphQLInt, description="Value to returned str lenght"
>>>>>>> abb5a333
            ),
        }

    @staticmethod
    def resolve(value, directive, root, info, **kwargs):
        old_argument = [arg for arg in directive.arguments if arg.name.value == "old"]
        old_argument = old_argument[0].value.value if len(old_argument) > 0 else None

        new_argument = [arg for arg in directive.arguments if arg.name.value == "new"]
        new_argument = new_argument[0].value.value if len(new_argument) > 0 else None

        count_argument = [
            arg for arg in directive.arguments if arg.name.value == "count"
        ]
        count_argument = (
            count_argument[0].value.value if len(count_argument) > 0 else -1
        )

        value = value if isinstance(value, six.string_types) else str(value)
        return value.replace(old_argument, new_argument, int(count_argument))<|MERGE_RESOLUTION|>--- conflicted
+++ resolved
@@ -36,11 +36,7 @@
     def get_args():
         return {
             "to": GraphQLArgument(
-<<<<<<< HEAD
-                type_=GraphQLNonNull(GraphQLString), description="Value to default to"
-=======
                 GraphQLNonNull(GraphQLString), description="Value to default to"
->>>>>>> abb5a333
             )
         }
 
@@ -60,12 +56,7 @@
     def get_args():
         return {
             "op": GraphQLArgument(
-<<<<<<< HEAD
-                type_=GraphQLString,
-                description='Action to perform: "encode" or "decode"',
-=======
                 GraphQLString, description='Action to perform: "encode" or "decode"'
->>>>>>> abb5a333
             )
         }
 
@@ -96,11 +87,7 @@
     def get_args():
         return {
             "as": GraphQLArgument(
-<<<<<<< HEAD
-                type_=GraphQLNonNull(GraphQLString), description="Value to default to"
-=======
                 GraphQLNonNull(GraphQLString), description="Value to default to"
->>>>>>> abb5a333
             )
         }
 
@@ -115,11 +102,7 @@
     def get_args():
         return {
             "symbol": GraphQLArgument(
-<<<<<<< HEAD
-                type_=GraphQLString, description="Currency symbol (default: $)"
-=======
                 GraphQLString, description="Currency symbol (default: $)"
->>>>>>> abb5a333
             )
         }
 
@@ -222,11 +205,7 @@
     def get_args():
         return {
             "chars": GraphQLArgument(
-<<<<<<< HEAD
-                type_=GraphQLString,
-=======
                 GraphQLString,
->>>>>>> abb5a333
                 description="Value to specify the set of characters to be removed",
             )
         }
@@ -266,18 +245,10 @@
     def get_args():
         return {
             "width": GraphQLArgument(
-<<<<<<< HEAD
-                type_=GraphQLNonNull(GraphQLInt),
-                description="Value to returned str lenght",
-            ),
-            "fillchar": GraphQLArgument(
-                type_=GraphQLString, description="Value to fill the returned str"
-=======
                 GraphQLNonNull(GraphQLInt), description="Value to returned str lenght"
             ),
             "fillchar": GraphQLArgument(
                 GraphQLString, description="Value to fill the returned str"
->>>>>>> abb5a333
             ),
         }
 
@@ -311,17 +282,6 @@
     def get_args():
         return {
             "old": GraphQLArgument(
-<<<<<<< HEAD
-                type_=GraphQLNonNull(GraphQLString),
-                description="Value of old character to replace",
-            ),
-            "new": GraphQLArgument(
-                type_=GraphQLNonNull(GraphQLString),
-                description="Value of new character to replace",
-            ),
-            "count": GraphQLArgument(
-                type_=GraphQLInt, description="Value to returned str lenght"
-=======
                 GraphQLNonNull(GraphQLString),
                 description="Value of old character to replace",
             ),
@@ -331,7 +291,6 @@
             ),
             "count": GraphQLArgument(
                 GraphQLInt, description="Value to returned str lenght"
->>>>>>> abb5a333
             ),
         }
 
