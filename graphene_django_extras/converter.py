# -*- coding: utf-8 -*-
import re
from collections import OrderedDict
from .settings import graphql_api_settings
from django.conf import settings
from django.contrib.contenttypes.fields import GenericForeignKey, GenericRelation, GenericRel
from django.db import models
from django.utils.encoding import force_text
from graphene import (
    Field, ID, Boolean, Dynamic, Enum, Float, Int, List, NonNull, String, UUID
)
from graphene.types.json import JSONString
from graphene.utils.str_converters import to_camel_case, to_const
from graphene_django.compat import ArrayField, HStoreField, RangeField, JSONField
from graphene_django.fields import DjangoListField
from graphene_django.utils import import_single_dispatch

from .base_types import (
    GenericForeignKeyType, GenericForeignKeyInputType, CustomDateTime, CustomTime, CustomDate, Binary
)
from .fields import DjangoFilterListField, DjangoListObjectField
from .utils import is_required, get_model_fields, get_related_model

singledispatch = import_single_dispatch()


NAME_PATTERN = r'^[_a-zA-Z][_a-zA-Z0-9]*$'
COMPILED_NAME_PATTERN = re.compile(NAME_PATTERN)


def assert_valid_name(name):
    """ Helper to assert that provided names are valid. """
    assert COMPILED_NAME_PATTERN.match(name), 'Names must match /{}/ but "{}" does not.'.format(NAME_PATTERN, name)


def convert_choice_name(name):
    name = to_const(force_text(name))
    try:
        assert_valid_name(name)
    except AssertionError:
        name = "A_%s" % name
    return name


def get_choices(choices):
    converted_names = []
    for value, help_text in choices:
        if isinstance(help_text, (tuple, list)):
            for choice in get_choices(help_text):
                yield choice
        else:
            name = convert_choice_name(value)
            while name in converted_names:
                name += '_' + str(len(converted_names))
            converted_names.append(name)
            description = help_text
            yield name, value, description


def convert_django_field_with_choices(field, registry=None, input_flag=None, nested_field=False):
    choices = getattr(field, 'choices', None)
    if choices:
        meta = field.model._meta

        name = '{}_{}_{}'.format(meta.object_name, field.name, 'Enum')
        if input_flag:
            name = '{}_{}'.format(name, input_flag)
        name = to_camel_case(name)

        enum = registry.get_type_for_enum(name)
        if not enum:
            choices = list(get_choices(choices))
            named_choices = [(c[0], c[1]) for c in choices]
            named_choices_descriptions = {c[0]: c[2] for c in choices}

            class EnumWithDescriptionsType(object):
                @property
                def description(self):
                    return named_choices_descriptions[self.name]

            enum = Enum(name, list(named_choices), type=EnumWithDescriptionsType)
            registry.register_enum(name, enum)

        if type(field).__name__ == 'MultiSelectField':
            return DjangoListField(
                enum,
                description=field.help_text or field.verbose_name,
                required=is_required(field) and input_flag == 'create'
            )
        return enum(
            description=field.help_text or field.verbose_name,
            required=is_required(field) and input_flag == 'create'
        )
    return convert_django_field(field, registry, input_flag, nested_field)


def construct_fields(
        model,
        registry,
        only_fields,
        include_fields,
        exclude_fields,
        input_flag=None,
        nested_fields=()
):
    _model_fields = get_model_fields(model)

    if settings.DEBUG:
        if input_flag == 'create':
            _model_fields = sorted(_model_fields, key=lambda f: (not is_required(f[1]), f[0]))
        elif not input_flag:
            _model_fields = sorted(_model_fields, key=lambda f: f[0])

    fields = OrderedDict()

    if input_flag == 'delete':
        converted = convert_django_field_with_choices(dict(_model_fields)['id'], registry)
        fields['id'] = converted
    else:
        for name, field in _model_fields:
            if input_flag == 'create' and name == 'id':
                continue
            is_included = include_fields and name in include_fields
            nested_field = True if name in nested_fields else False
            is_not_in_only = only_fields and name not in only_fields
            # is_already_created = name in options.fields
            is_excluded = exclude_fields and name in exclude_fields  # or is_already_created
            # https://docs.djangoproject.com/en/1.10/ref/models/fields/#django.db.models.ForeignKey.related_query_name
            is_no_backref = str(name).endswith('+')
            # if is_not_in_only or is_excluded or is_no_backref:
            if not is_included and (is_not_in_only or is_excluded or is_no_backref):
                # We skip this field if we specify only_fields and is not
                # in there. Or when we exclude this field in exclude_fields.
                # Or when there is no back reference.
                continue
            if input_flag and not field.editable and not isinstance(
                    field, (models.fields.related.ForeignObjectRel, GenericForeignKey)):
                continue

            converted = convert_django_field_with_choices(field, registry, input_flag, nested_field)
            fields[name] = converted
    return fields


@singledispatch
def convert_django_field(field, registry=None, input_flag=None, nested_field=False):
    raise Exception(
        "Don't know how to convert the Django field {} ({})".format(field, field.__class__))


@convert_django_field.register(models.CharField)
@convert_django_field.register(models.TextField)
@convert_django_field.register(models.EmailField)
@convert_django_field.register(models.SlugField)
@convert_django_field.register(models.URLField)
@convert_django_field.register(models.GenericIPAddressField)
@convert_django_field.register(models.FileField)
def convert_field_to_string(field, registry=None, input_flag=None, nested_field=False):
    return String(
        description=field.help_text or field.verbose_name,
        required=is_required(field) and input_flag == 'create'
    )


@convert_django_field.register(models.AutoField)
def convert_field_to_id(field, registry=None, input_flag=None, nested_field=False):
    if input_flag:
        return ID(
            description=field.help_text or 'Django object unique identification field',
            required=input_flag == 'update'
        )
    return ID(
        description=field.help_text or 'Django object unique identification field',
        required=not field.null
    )


@convert_django_field.register(models.UUIDField)
def convert_field_to_uuid(field, registry=None, input_flag=None, nested_field=False):
    return UUID(
        description=field.help_text or field.verbose_name,
        required=is_required(field) and input_flag == 'create'
    )


@convert_django_field.register(models.PositiveIntegerField)
@convert_django_field.register(models.PositiveSmallIntegerField)
@convert_django_field.register(models.SmallIntegerField)
@convert_django_field.register(models.BigIntegerField)
@convert_django_field.register(models.IntegerField)
def convert_field_to_int(field, registry=None, input_flag=None, nested_field=False):
    return Int(
        description=field.help_text or field.verbose_name,
        required=is_required(field) and input_flag == 'create'
    )


@convert_django_field.register(models.BooleanField)
def convert_field_to_boolean(field, registry=None, input_flag=None, nested_field=False):
    required = is_required(field) and input_flag == 'create'
    if required:
        return NonNull(Boolean, description=field.help_text)
    return Boolean(description=field.help_text)


@convert_django_field.register(models.NullBooleanField)
def convert_field_to_nullboolean(field, registry=None, input_flag=None, nested_field=False):
    return Boolean(
        description=field.help_text or field.verbose_name,
        required=is_required(field) and input_flag == 'create'
    )


@convert_django_field.register(models.BinaryField)
def convert_binary_to_string(field, registry=None, input_flag=None, nested_field=False):
    return Binary(
        description=field.help_text or field.verbose_name,
        required=is_required(field) and input_flag == 'create'
    )


@convert_django_field.register(models.DecimalField)
@convert_django_field.register(models.FloatField)
@convert_django_field.register(models.DurationField)
def convert_field_to_float(field, registry=None, input_flag=None, nested_field=False):
    return Float(
        description=field.help_text or field.verbose_name,
        required=is_required(field) and input_flag == 'create'
    )


@convert_django_field.register(models.DateField)
def convert_date_to_string(field, registry=None, input_flag=None, nested_field=False):
    return CustomDate(
        description=field.help_text or field.verbose_name,
        required=is_required(field) and input_flag == 'create'
    )


@convert_django_field.register(models.DateTimeField)
def convert_date_to_string(field, registry=None, input_flag=None, nested_field=False):
    return CustomDateTime(
        description=field.help_text or field.verbose_name,
        required=is_required(field) and input_flag == 'create'
    )


@convert_django_field.register(models.TimeField)
def convert_time_to_string(field, registry=None, input_flag=None, nested_field=False):
    return CustomTime(
        description=field.help_text or field.verbose_name,
        required=is_required(field) and input_flag == 'create'
    )


@convert_django_field.register(models.OneToOneRel)
def convert_onetoone_field_to_djangomodel(field, registry=None, input_flag=None, nested_field=False):
    model = field.related_model

    def dynamic_type():
        if input_flag and not nested_field:
            return ID()
        _type = registry.get_type_for_model(model, for_input=input_flag)
        if not _type:
            return
        return Field(
            _type, required=is_required(field) and input_flag == 'create'
        )
    return Dynamic(dynamic_type)


@convert_django_field.register(models.ManyToManyField)
def convert_field_to_list_or_connection(field, registry=None, input_flag=None, nested_field=False):
    model = get_related_model(field)

    def dynamic_type():
        if input_flag and not nested_field:
            return DjangoListField(
                ID,
                required=is_required(field) and input_flag == 'create'
            )
        else:
            _type = registry.get_type_for_model(model, for_input=input_flag)
            if not _type:
                return
            elif input_flag and nested_field:
                return DjangoListField(_type)
            elif _type._meta.filter_fields or _type._meta.filterset_class:
                return DjangoFilterListField(
                    _type,
                    required=is_required(field) and input_flag == 'create',
                    filterset_class=_type._meta.filterset_class
                )
            else:
                return DjangoListField(
                    _type, required=is_required(field) and input_flag == 'create'
                )
    return Dynamic(dynamic_type)


@convert_django_field.register(GenericRel)
@convert_django_field.register(models.ManyToManyRel)
@convert_django_field.register(models.ManyToOneRel)
def convert_many_rel_to_djangomodel(field, registry=None, input_flag=None, nested_field=False):
    model = field.related_model

    def dynamic_type():
        if input_flag and not nested_field:
            return DjangoListField(ID)
        else:
            _type = registry.get_type_for_model(model, for_input=input_flag)
            if not _type:
                return
            elif input_flag and nested_field:
                return DjangoListField(_type)
            elif _type._meta.filter_fields or _type._meta.filterset_class:
                return DjangoFilterListField(
                    _type,
                    required=is_required(field) and input_flag == 'create',
                    filterset_class=_type._meta.filterset_class
                )
            else:
                return DjangoListField(
                    _type, required=is_required(field) and input_flag == 'create'
                )
    return Dynamic(dynamic_type)


@convert_django_field.register(models.OneToOneField)
@convert_django_field.register(models.ForeignKey)
def convert_field_to_djangomodel(field, registry=None, input_flag=None, nested_field=False):
    model = get_related_model(field)

    def dynamic_type():
        # Avoid create field for auto generate OneToOneField product of an inheritance
        if isinstance(field, models.OneToOneField) and issubclass(field.model, field.related_model):
            return
        if input_flag and not nested_field:
            return ID(
                description=field.help_text or field.verbose_name,
                required=is_required(field) and input_flag == 'create'
            )

<<<<<<< HEAD
        _type = registry.get_type_for_model(model, input_flag)
=======
        _type = registry.get_type_for_model(model, for_input=input_flag)
>>>>>>> 3767536b
        if not _type:
            return

        return Field(
            _type,
            description=field.help_text or field.verbose_name,
            required=is_required(field) and input_flag == 'create'
        )
    return Dynamic(dynamic_type)


@convert_django_field.register(GenericForeignKey)
def convert_generic_foreign_key_to_object(field, registry=None, input_flag=None, nested_field=False):

    def dynamic_type():
        key = '{}_{}'.format(field.name, field.model.__name__.lower())
        if input_flag is not None:
            key = '{}_{}'.format(key, input_flag)

        key = to_camel_case(key)
        model = field.model
        ct_field = None
        fk_field = None
        required = False
        for f in get_model_fields(model):
            if f[0] == field.ct_field:
                ct_field = f[1]
            elif f[0] == field.fk_field:
                fk_field = f[1]
            if fk_field is not None and ct_field is not None:
                break

        if ct_field is not None and fk_field is not None:
            required = (is_required(ct_field) and is_required(fk_field)) or required

        if input_flag:
            return GenericForeignKeyInputType(
                description='Input Type for a GenericForeignKey field',
                required=required and input_flag == 'create'
            )

        _type = registry.get_type_for_enum(key)
        if not _type:
            _type = GenericForeignKeyType

        # return Field(_type, description=field.help_text or field.verbose_name, required=field.null)
        return Field(
            _type,
            description='Type for a GenericForeignKey field',
            required=required and input_flag == 'create'
        )
    return Dynamic(dynamic_type)


@convert_django_field.register(GenericRelation)
def convert_generic_relation_to_object_list(field, registry=None, input_flag=None, nested_field=False):
    model = field.related_model

    def dynamic_type():
        if input_flag:
            return

        _type = registry.get_type_for_model(model)
        if not _type:
            return
        return DjangoListField(_type)
    return Dynamic(dynamic_type)


@convert_django_field.register(ArrayField)
def convert_postgres_array_to_list(field, registry=None, input_flag=None, nested_field=False):
    base_type = convert_django_field(field.base_field)
    if not isinstance(base_type, (List, NonNull)):
        base_type = type(base_type)
    return List(
        base_type,
        description=field.help_text or field.verbose_name,
        required=is_required(field) and input_flag == 'create'
    )


@convert_django_field.register(HStoreField)
@convert_django_field.register(JSONField)
def convert_postgres_field_to_string(field, registry=None, input_flag=None, nested_field=False):
    return JSONString(
        description=field.help_text or field.verbose_name,
        required=is_required(field) and input_flag == 'create'
    )


@convert_django_field.register(RangeField)
def convert_postgres_range_to_string(field, registry=None, input_flag=None, nested_field=False):
    inner_type = convert_django_field(field.base_field)
    if not isinstance(inner_type, (List, NonNull)):
        inner_type = type(inner_type)
    return List(
        inner_type,
        description=field.help_text or field.verbose_name,
        required=is_required(field) and input_flag == 'create'
    )<|MERGE_RESOLUTION|>--- conflicted
+++ resolved
@@ -341,11 +341,7 @@
                 required=is_required(field) and input_flag == 'create'
             )
 
-<<<<<<< HEAD
-        _type = registry.get_type_for_model(model, input_flag)
-=======
         _type = registry.get_type_for_model(model, for_input=input_flag)
->>>>>>> 3767536b
         if not _type:
             return
 
