--- conflicted
+++ resolved
@@ -39,12 +39,6 @@
 
 [tool.poetry.dependencies]
 python = "^3.6 || ^3.7 || ^3.8"
-<<<<<<< HEAD
-# graphql-core = "^2.2.1"
-graphene = "^2.1.8"
-graphene-django = "^2.10.1"
-=======
->>>>>>> 31609197
 django-filter = "^2.2.0"
 djangorestframework = "^no"
 python-dateutil = "^2.8.0"
